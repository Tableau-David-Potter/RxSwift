#!/bin/bash
set -e
#set -o xtrace

RESET="\033[0m"
BLACK="\033[30m"
RED="\033[31m"
GREEN="\033[32m"
YELLOW="\033[33m"
BLUE="\033[34m"
MAGENTA="\033[35m"
CYAN="\033[36m"
WHITE="\033[37m"
BOLDBLACK="\033[1m\033[30m"
BOLDRED="\033[1m\033[31m"
BOLDGREEN="\033[1m\033[32m"
BOLDYELLOW="\033[1m\033[33m"
BOLDBLUE="\033[1m\033[34m"
BOLDMAGENTA="\033[1m\033[35m"
BOLDCYAN="\033[1m\033[36m"
BOLDWHITE="\033[1m\033[37m"

# make sure all tests are passing

<<<<<<< HEAD
DEFAULT_IOS7_SIMULATOR=RxSwiftTest-iPhone4s-iOS_7.1
DEFAULT_IOS8_SIMULATOR=RxSwiftTest-iPhone6-iOS_8.4
DEFAULT_IOS9_SIMULATOR=RxSwiftTest-iPhone6-iOS_9.0
DEFAULT_WATCHOS2_SIMULATOR=RxSwiftTest-AppleWatch-watchOS_2.0

if [ "${IS_LOCAL}" -eq 1 ]; then
IOS7_SIMULATORS="RxSwiftTest-iPhone4s-iOS_7.1 RxSwiftTest-iPhone5-iOS_7.1 RxSwiftTest-iPhone5s-iOS_7.1"
IOS8_SIMULATORS="RxSwiftTest-iPhone4s-iOS_8.4 RxSwiftTest-iPhone5-iOS_8.4 RxSwiftTest-iPhone5s-iOS_8.4 RxSwiftTest-iPhone6-iOS_8.4 RxSwiftTest-iPhone6Plus-iOS_8.4"
#IOS9_SIMULATORS="RxSwiftTest-iPhone4s-iOS_9.0 RxSwiftTest-iPhone5-iOS_9.0 RxSwiftTest-iPhone5s-iOS_9.0 RxSwiftTest-iPhone6-iOS_9.0 RxSwiftTest-iPhone6Plus-iOS_9.0"
IOS9_SIMULATORS="RxSwiftTest-iPhone6-iOS_9.0"
=======
DEFAULT_IOS7_SIMULATOR=RxSwiftTest/iPhone-4s/iOS/7.1
DEFAULT_IOS8_SIMULATOR=RxSwiftTest/iPhone-6/iOS/8.4
DEFAULT_IOS9_SIMULATOR=RxSwiftTest/iPhone-6/iOS/9.0
DEFAULT_WATCHOS2_SIMULATOR=RxSwiftTest/AppleWatch/watchOS/2.0
DEFAULT_TVOS_SIMULATOR=RxSwiftTest/Apple-TV-1080p/tvOS/9.0

function runtime_available() {
	if [ `xcrun simctl list runtimes | grep "${1}" | wc -l` -eq 1 ]; then
		return 0
	else
		return 1
	fi
}

# used to check simulator name
function contains() {
    string="$1"
    substring="$2"
    if [[ $string == *"$substring"* ]]
    then
        return 0    # $substring is in $string
    else
        return 1    # $substring is not in $string
    fi
}

function simulator_available() {
		SIMULATOR=$1
		if [ `xcrun simctl list | grep "${SIMULATOR}" | wc -l` -eq 0 ]; then
			return -1
		elif [ `xcrun simctl list | grep "${SIMULATOR}" | wc -l` -gt 1 ]; then
			echo "Multiple simulators ${SIMULATOR} found"
			xcrun simctl list | \
			grep "${SIMULATOR}" | \
			cut -d "(" -f 2 | \
			cut -d ")" -f 1 | \
			xargs xcrun simctl delete;
			exit -1
			return -1
		elif [ `xcrun simctl list | grep "${SIMULATOR}" | grep "unavailable" | wc -l` -eq 1 ]; then
			# delete unavailable simulator
			xcrun simctl list |
			grep "${SIMULATOR}" |
			grep "unavailable" |
			cut -d "(" -f 2 |
			cut -d ")" -f 1 |
			xargs xcrun simctl delete
			return -1
		else
			return 0
		fi
}

function is_real_device() {
	contains "$1" "’s "
}

function ensure_simulator_available() {
	SIMULATOR=$1

	if simulator_available "${SIMULATOR}"; then
		echo "${SIMULATOR} exists"
		return
	fi

	DEVICE=`echo "${SIMULATOR}" | cut -d "/" -f 2`
	OS=`echo "${SIMULATOR}" | cut -d "/" -f 3`
	VERSION_SUFFIX=`echo "${SIMULATOR}" | cut -d "/" -f 4 | sed -e "s/\./-/"`

	RUNTIME="com.apple.CoreSimulator.SimRuntime.${OS}-${VERSION_SUFFIX}"

	echo "Creating new simulator"
	xcrun simctl create "${SIMULATOR}" "com.apple.CoreSimulator.SimDeviceType.${DEVICE}" "com.apple.CoreSimulator.SimRuntime.${OS}-${VERSION_SUFFIX}"
}

if runtime_available "com.apple.CoreSimulator.SimRuntime.iOS-9-1"; then
	DEFAULT_IOS9_SIMULATOR=RxSwiftTest/iPhone-6/iOS/9.1
>>>>>>> 893d9648
else
	DEFAULT_IOS9_SIMULATOR=RxSwiftTest/iPhone-6/iOS/9.0
fi

BUILD_DIRECTORY=build

function rx() {
	SCHEME=$1
	CONFIGURATION=$2
	SIMULATOR=$3
	ACTION=$4

	echo
	printf "${GREEN}${ACTION} ${BOLDCYAN}$SCHEME - $CONFIGURATION ($SIMULATOR)${RESET}\n"
	echo

	DESTINATION=""
<<<<<<< HEAD
	if [ "$SIMULATOR" != "" ]; then
			OS=`echo $SIMULATOR| cut -d'_' -f 2`
			if contains $SIMULATOR "watchOS"; then
				DESTINATION='platform=watchOS Simulator,OS='$OS',name='$SIMULATOR''
			else
				DESTINATION='platform=iOS Simulator,OS='$OS',name='$SIMULATOR''
=======
	if [ "${SIMULATOR}" != "" ]; then
			#if it's a real device
			if is_real_device "${SIMULATOR}"; then
				DESTINATION='name='${SIMULATOR}
			#else it's just a simulator
			else
				ensure_simulator_available "${SIMULATOR}"
				OS=`echo $SIMULATOR | cut -d '/' -f 3`
				SIMULATOR_GUID=`xcrun simctl list devices | grep ${SIMULATOR} | cut -d "(" -f 2 | cut -d ")" -f 1`
				DESTINATION='platform='$OS' Simulator,OS='$OS',id='$SIMULATOR_GUID''
				echo "Running on ${DESTINATION}"
>>>>>>> 893d9648
			fi
	else
			DESTINATION='platform=OS X,arch=x86_64'
	fi

	STATUS=""
	xcodebuild -workspace Rx.xcworkspace \
				-scheme $SCHEME \
				-configuration $CONFIGURATION \
				-derivedDataPath "${BUILD_DIRECTORY}" \
				-destination "$DESTINATION" \
				$ACTION | xcpretty -c; STATUS=${PIPESTATUS[0]}

	if [ $STATUS -ne 0 ]; then
		echo $STATUS
 		exit $STATUS
	fi
<<<<<<< HEAD
}

# simulators

# xcrun simctl list devicetypes
# xcrun simctl list runtimes

function createDevices() {
	xcrun simctl create RxSwiftTest-iPhone4s-iOS_7.1 'iPhone 4s' 'com.apple.CoreSimulator.SimRuntime.iOS-7-1'
	xcrun simctl create RxSwiftTest-iPhone5-iOS_7.1 'iPhone 5' 'com.apple.CoreSimulator.SimRuntime.iOS-7-1'
	xcrun simctl create RxSwiftTest-iPhone5s-iOS_7.1 'iPhone 5s' 'com.apple.CoreSimulator.SimRuntime.iOS-7-1'

	xcrun simctl create RxSwiftTest-iPhone4s-iOS_8.4 'iPhone 4s' 'com.apple.CoreSimulator.SimRuntime.iOS-8-4'
	xcrun simctl create RxSwiftTest-iPhone5-iOS_8.4 'iPhone 5' 'com.apple.CoreSimulator.SimRuntime.iOS-8-4'
	xcrun simctl create RxSwiftTest-iPhone5s-iOS_8.4 'iPhone 5s' 'com.apple.CoreSimulator.SimRuntime.iOS-8-4'

	xcrun simctl create RxSwiftTest-iPhone6-iOS_8.4 'iPhone 6' 'com.apple.CoreSimulator.SimRuntime.iOS-8-4'
	xcrun simctl create RxSwiftTest-iPhone6Plus-iOS_8.4 'iPhone 6 Plus' 'com.apple.CoreSimulator.SimRuntime.iOS-8-4'

	xcrun simctl create RxSwiftTest-iPhone4s-iOS_9.0 'iPhone 4s' 'com.apple.CoreSimulator.SimRuntime.iOS-9-0'
	xcrun simctl create RxSwiftTest-iPhone5-iOS_9.0 'iPhone 5' 'com.apple.CoreSimulator.SimRuntime.iOS-9-0'
	xcrun simctl create RxSwiftTest-iPhone5s-iOS_9.0 'iPhone 5s' 'com.apple.CoreSimulator.SimRuntime.iOS-9-0'

	xcrun simctl create RxSwiftTest-iPhone6-iOS_9.0 'iPhone 6' 'com.apple.CoreSimulator.SimRuntime.iOS-9-0'
	xcrun simctl create RxSwiftTest-iPhone6Plus-iOS_9.0 'iPhone 6 Plus' 'com.apple.CoreSimulator.SimRuntime.iOS-9-0'
}

function deleteDevices() {
	xcrun simctl delete RxSwiftTest-iPhone4s-iOS_7.1 || echo "failed"
	xcrun simctl delete RxSwiftTest-iPhone5-iOS_7.1 || echo "failed"
	xcrun simctl delete RxSwiftTest-iPhone5s-iOS_7.1 || echo "failed"

	xcrun simctl delete RxSwiftTest-iPhone4s-iOS_8.4 || echo "failed"
	xcrun simctl delete RxSwiftTest-iPhone5-iOS_8.4 || echo "failed"
	xcrun simctl delete RxSwiftTest-iPhone5s-iOS_8.4 || echo "failed"

	xcrun simctl delete RxSwiftTest-iPhone6-iOS_8.4 || echo "failed"
	xcrun simctl delete RxSwiftTest-iPhone6Plus-iOS_8.4 || echo "failed"

	xcrun simctl delete RxSwiftTest-iPhone4s-iOS_9.0 || echo "failed"
	xcrun simctl delete RxSwiftTest-iPhone5-iOS_9.0 || echo "failed"
	xcrun simctl delete RxSwiftTest-iPhone5s-iOS_9.0 || echo "failed"

	xcrun simctl delete RxSwiftTest-iPhone6-iOS_9.0 || echo "failed"
	xcrun simctl delete RxSwiftTest-iPhone6Plus-iOS_9.0 || echo "failed"
}

# used to check simulator name
contains() {
    string="$1"
    substring="$2"
    if test "${string#*$substring}" != "$string"
    then
        return 0    # $substring is in $string
    else
        return 1    # $substring is not in $string
    fi
=======
>>>>>>> 893d9648
}<|MERGE_RESOLUTION|>--- conflicted
+++ resolved
@@ -22,18 +22,6 @@
 
 # make sure all tests are passing
 
-<<<<<<< HEAD
-DEFAULT_IOS7_SIMULATOR=RxSwiftTest-iPhone4s-iOS_7.1
-DEFAULT_IOS8_SIMULATOR=RxSwiftTest-iPhone6-iOS_8.4
-DEFAULT_IOS9_SIMULATOR=RxSwiftTest-iPhone6-iOS_9.0
-DEFAULT_WATCHOS2_SIMULATOR=RxSwiftTest-AppleWatch-watchOS_2.0
-
-if [ "${IS_LOCAL}" -eq 1 ]; then
-IOS7_SIMULATORS="RxSwiftTest-iPhone4s-iOS_7.1 RxSwiftTest-iPhone5-iOS_7.1 RxSwiftTest-iPhone5s-iOS_7.1"
-IOS8_SIMULATORS="RxSwiftTest-iPhone4s-iOS_8.4 RxSwiftTest-iPhone5-iOS_8.4 RxSwiftTest-iPhone5s-iOS_8.4 RxSwiftTest-iPhone6-iOS_8.4 RxSwiftTest-iPhone6Plus-iOS_8.4"
-#IOS9_SIMULATORS="RxSwiftTest-iPhone4s-iOS_9.0 RxSwiftTest-iPhone5-iOS_9.0 RxSwiftTest-iPhone5s-iOS_9.0 RxSwiftTest-iPhone6-iOS_9.0 RxSwiftTest-iPhone6Plus-iOS_9.0"
-IOS9_SIMULATORS="RxSwiftTest-iPhone6-iOS_9.0"
-=======
 DEFAULT_IOS7_SIMULATOR=RxSwiftTest/iPhone-4s/iOS/7.1
 DEFAULT_IOS8_SIMULATOR=RxSwiftTest/iPhone-6/iOS/8.4
 DEFAULT_IOS9_SIMULATOR=RxSwiftTest/iPhone-6/iOS/9.0
@@ -111,7 +99,6 @@
 
 if runtime_available "com.apple.CoreSimulator.SimRuntime.iOS-9-1"; then
 	DEFAULT_IOS9_SIMULATOR=RxSwiftTest/iPhone-6/iOS/9.1
->>>>>>> 893d9648
 else
 	DEFAULT_IOS9_SIMULATOR=RxSwiftTest/iPhone-6/iOS/9.0
 fi
@@ -129,14 +116,6 @@
 	echo
 
 	DESTINATION=""
-<<<<<<< HEAD
-	if [ "$SIMULATOR" != "" ]; then
-			OS=`echo $SIMULATOR| cut -d'_' -f 2`
-			if contains $SIMULATOR "watchOS"; then
-				DESTINATION='platform=watchOS Simulator,OS='$OS',name='$SIMULATOR''
-			else
-				DESTINATION='platform=iOS Simulator,OS='$OS',name='$SIMULATOR''
-=======
 	if [ "${SIMULATOR}" != "" ]; then
 			#if it's a real device
 			if is_real_device "${SIMULATOR}"; then
@@ -148,7 +127,6 @@
 				SIMULATOR_GUID=`xcrun simctl list devices | grep ${SIMULATOR} | cut -d "(" -f 2 | cut -d ")" -f 1`
 				DESTINATION='platform='$OS' Simulator,OS='$OS',id='$SIMULATOR_GUID''
 				echo "Running on ${DESTINATION}"
->>>>>>> 893d9648
 			fi
 	else
 			DESTINATION='platform=OS X,arch=x86_64'
@@ -166,64 +144,4 @@
 		echo $STATUS
  		exit $STATUS
 	fi
-<<<<<<< HEAD
-}
-
-# simulators
-
-# xcrun simctl list devicetypes
-# xcrun simctl list runtimes
-
-function createDevices() {
-	xcrun simctl create RxSwiftTest-iPhone4s-iOS_7.1 'iPhone 4s' 'com.apple.CoreSimulator.SimRuntime.iOS-7-1'
-	xcrun simctl create RxSwiftTest-iPhone5-iOS_7.1 'iPhone 5' 'com.apple.CoreSimulator.SimRuntime.iOS-7-1'
-	xcrun simctl create RxSwiftTest-iPhone5s-iOS_7.1 'iPhone 5s' 'com.apple.CoreSimulator.SimRuntime.iOS-7-1'
-
-	xcrun simctl create RxSwiftTest-iPhone4s-iOS_8.4 'iPhone 4s' 'com.apple.CoreSimulator.SimRuntime.iOS-8-4'
-	xcrun simctl create RxSwiftTest-iPhone5-iOS_8.4 'iPhone 5' 'com.apple.CoreSimulator.SimRuntime.iOS-8-4'
-	xcrun simctl create RxSwiftTest-iPhone5s-iOS_8.4 'iPhone 5s' 'com.apple.CoreSimulator.SimRuntime.iOS-8-4'
-
-	xcrun simctl create RxSwiftTest-iPhone6-iOS_8.4 'iPhone 6' 'com.apple.CoreSimulator.SimRuntime.iOS-8-4'
-	xcrun simctl create RxSwiftTest-iPhone6Plus-iOS_8.4 'iPhone 6 Plus' 'com.apple.CoreSimulator.SimRuntime.iOS-8-4'
-
-	xcrun simctl create RxSwiftTest-iPhone4s-iOS_9.0 'iPhone 4s' 'com.apple.CoreSimulator.SimRuntime.iOS-9-0'
-	xcrun simctl create RxSwiftTest-iPhone5-iOS_9.0 'iPhone 5' 'com.apple.CoreSimulator.SimRuntime.iOS-9-0'
-	xcrun simctl create RxSwiftTest-iPhone5s-iOS_9.0 'iPhone 5s' 'com.apple.CoreSimulator.SimRuntime.iOS-9-0'
-
-	xcrun simctl create RxSwiftTest-iPhone6-iOS_9.0 'iPhone 6' 'com.apple.CoreSimulator.SimRuntime.iOS-9-0'
-	xcrun simctl create RxSwiftTest-iPhone6Plus-iOS_9.0 'iPhone 6 Plus' 'com.apple.CoreSimulator.SimRuntime.iOS-9-0'
-}
-
-function deleteDevices() {
-	xcrun simctl delete RxSwiftTest-iPhone4s-iOS_7.1 || echo "failed"
-	xcrun simctl delete RxSwiftTest-iPhone5-iOS_7.1 || echo "failed"
-	xcrun simctl delete RxSwiftTest-iPhone5s-iOS_7.1 || echo "failed"
-
-	xcrun simctl delete RxSwiftTest-iPhone4s-iOS_8.4 || echo "failed"
-	xcrun simctl delete RxSwiftTest-iPhone5-iOS_8.4 || echo "failed"
-	xcrun simctl delete RxSwiftTest-iPhone5s-iOS_8.4 || echo "failed"
-
-	xcrun simctl delete RxSwiftTest-iPhone6-iOS_8.4 || echo "failed"
-	xcrun simctl delete RxSwiftTest-iPhone6Plus-iOS_8.4 || echo "failed"
-
-	xcrun simctl delete RxSwiftTest-iPhone4s-iOS_9.0 || echo "failed"
-	xcrun simctl delete RxSwiftTest-iPhone5-iOS_9.0 || echo "failed"
-	xcrun simctl delete RxSwiftTest-iPhone5s-iOS_9.0 || echo "failed"
-
-	xcrun simctl delete RxSwiftTest-iPhone6-iOS_9.0 || echo "failed"
-	xcrun simctl delete RxSwiftTest-iPhone6Plus-iOS_9.0 || echo "failed"
-}
-
-# used to check simulator name
-contains() {
-    string="$1"
-    substring="$2"
-    if test "${string#*$substring}" != "$string"
-    then
-        return 0    # $substring is in $string
-    else
-        return 1    # $substring is not in $string
-    fi
-=======
->>>>>>> 893d9648
 }